"""This module defines functionality related to video files."""

from __future__ import annotations

from tester.encoders.base import *
from tester.core.log import *

from pathlib import *
import math
import re


class VideoFileBase:
    """Base class for video files."""

    def __init__(self,
                 filepath: Path,
                 width: int,
                 height: int,
                 framerate: int,
                 framecount: int,
                 duration_seconds: float):

        assert width
        assert height
        assert framerate
        assert framecount
        assert duration_seconds

        self._filepath: Path = filepath
        self._width: int = width
        self._height: int = height
        self._framerate: int = framerate
        self._framecount: int = framecount

    def __hash__(self):
        path = str(self._filepath).lower() if Cfg().system_os_name == "Windows" else str(self._filepath)
        return hash(path)

    def __eq__(self,
               other: VideoFileBase):
        return self._filepath == other._filepath

    def get_total_size_bytes(self) -> int:
        return self._filepath.stat().st_size

    def get_total_size_bits(self) -> int:
        return self.get_total_size_bytes() * 8

    def get_filepath(self) -> Path:
        return self._filepath

    def get_width(self) -> int:
        return self._width

    def get_height(self) -> int:
        return self._height

    def get_framerate(self) -> int:
        return self._framerate

    def get_framecount(self) -> int:
        return self._framecount

    def get_duration_seconds(self) -> float:
        return self._framecount / self._framerate

    def get_bitrate(self) -> float:
        file_size_bits = self._filepath.stat().st_size * 8
        return file_size_bits / self.get_duration_seconds()

    def get_suffixless_name(self):
        return self._filepath.parts[-1].replace(self._filepath.suffix, "")

    def __str__(self):
        return f"{self._filepath.parts[-1]}"


class RawVideoSequence:
    """Represents a YUV file (or part of it if seek, framecount and/or step have been defined)."""

    def __init__(self,
                 filepath: Path,
                 width: int = None,
                 height: int = None,
                 framerate: int = 25,
                 chroma: int = 420,
                 bit_depth: int = 8,
                 seek: int = 0,
                 frames: int = None,
                 step: int = 1):

        stats = {
            "width": width,
            "height": height,
            "fps": framerate,
            "chroma": chroma,
            "bit_depth": bit_depth,
            "total_frames": frames,
        }

        stats.update(self.guess_values(filepath))

        if stats["total_frames"] is None:
            stats["total_frames"] = self.guess_total_framecount(filepath, **stats)

        for key, value in stats.items():
            setattr(self, "_" + key, value)

        if seek is None:
            seek = 0

        assert self._width and self._height
        assert self._fps
        assert self._chroma in (400, 420)
        assert self._bit_depth in (8, 10)
        assert self._total_frames
        assert self._total_frames > seek

        self._frames = self._total_frames
        assert self._total_frames

        # Only ever <step>th frame is encoded.
        framecount = math.ceil(self._frames / step)
        assert framecount
        assert framecount <= self._total_frames - seek


        sequence_class = RawVideoSequence.guess_sequence_class(filepath)

        self._filepath = filepath
<<<<<<< HEAD
        self._width = width
        self._height = height
        self._framerate = framerate
        # This doesn't take step (only encoding every nth frame) into account:
        self._frames = frames
=======
>>>>>>> 8e53d63b
        # This takes step into account:
        self._framecount = framecount
        self._duration_seconds: float = framecount / self._fps
        self._seek: int = seek
        self._step: int = step
        self._sequence_class: str = sequence_class

        # For bitrate calculation.
        self._bytes_per_pixel: int = 1 if self._bit_depth == 8 else 2
        self._pixels_per_frame: int = self._width * self._height \
            if self._chroma == 400\
            else int(self._width * self._height * 1.5)
        self._bitrate: int = int(self._fps * self._pixels_per_frame * self._bytes_per_pixel * 8)

        console_log.debug(f"{type(self).__name__}: Initialized object:")
        for attribute_name in sorted(self.__dict__):
            console_log.debug(f"{type(self).__name__}: "
                              f"{attribute_name} = {getattr(self, attribute_name)}")

    def __hash__(self):
        path = str(self._filepath).lower() if Cfg().system_os_name == "Windows" else str(self._filepath)
        return hash(path)

    def __eq__(self,
               other: VideoFileBase):
        return self._filepath == other._filepath

    def get_size_bytes(self):
        return self._framecount * self._pixels_per_frame * self._bytes_per_pixel

    def get_size_bits(self):
        return self.get_size_bytes() * 8

    def get_seek(self) -> int:
        return self._seek

    def get_chroma(self) -> int:
        return self._chroma

    def get_bit_depth(self) -> int:
        return self._bit_depth

    def get_pixel_format(self) -> str:
        PIXEL_FORMATS: dict = {
            # (chroma, bit depth) : pixel format (ffmpeg)
            (400,  8): "gray",
            (400, 10): "gray16le",
            (420,  8): "yuv420p",
            (420, 10): "yuv420p10le",
        }
        return PIXEL_FORMATS[(self._chroma, self._bit_depth)]

    def get_sequence_class(self) -> str:
        return self._sequence_class

    def get_step(self) -> int:
        return self._step

    def get_filepath(self) -> Path:
        return self._filepath

    def get_width(self) -> int:
        return self._width

    def get_height(self) -> int:
        return self._height

    def get_framerate(self) -> int:
        return self._fps

    def get_frames(self) -> int:
        return self._frames

    def get_framecount(self) -> int:
        return self._framecount

    def get_duration_seconds(self) -> float:
        return self._duration_seconds

    def get_bitrate(self) -> float:
        return self._bitrate

    def get_suffixless_name(self):
        return self._filepath.parts[-1].replace(self._filepath.suffix, "")

    @staticmethod
    def guess_values(filepath: Path):
        file = filepath.parts[-1]
        first_pattern = re.compile(".+_(\d+)x(\d+)_(\d+)_?(\d+)?.yuv")
        second_pattern = re.compile(".+_(\d+)x(\d+)_(\d+)fps_(\d+)bit_(\d+).yuv")

        match = first_pattern.match(file)
        if match:
            result = {
                "width": int(match[1]),
                "height": int(match[2]),
                "fps": int(match[3]),
            }
            if match.lastindex == 4:
                result["total_frames"] = int(match[4])

            return result
        match = second_pattern.match(file)
        if match:
            return {
                "width": int(match[1]),
                "height": int(match[2]),
                "fps": int(match[3]),
                "bit_depth": int(match[4]),
                "chroma": int(match[5])
            }

    @staticmethod
    def guess_sequence_class(filepath: Path) -> str:
        regex_pattern = re.compile("(hevc-[a-z])", re.IGNORECASE)
        match = regex_pattern.search(str(filepath))
        if match:
            return match[1]
        else:
            return "Unknown"

    @staticmethod
    def guess_total_framecount(filepath: Path,
                               width: int,
                               height: int,
                               chroma: int,
                               bit_depth: int, **kwargs) -> int:
        # There is no reason to have the frame count in the file name because it can be computed.
        """
        framecount_pattern = re.compile("[0-9]+x[0-9]+_[0-9]+fps_([0-9]+)")
        match = framecount_pattern.search(filepath.name)
        if match:
            return int(match[1])
        else:
        """
        assert filepath.exists()
        file_size_bytes = filepath.stat().st_size
        bytes_per_pixel = 1 if bit_depth == 8 else 2
        pixels_per_frame = width * height if chroma == 400 else int(width * height * 1.5)
        return file_size_bytes // (pixels_per_frame * bytes_per_pixel)


class EncodedVideoFile(VideoFileBase):
    """Represents an encoded video file (HEVC/VVC)."""

    def __init__(self,
                 filepath: Path,
                 width: int,
                 height: int,
                 framerate: int,
                 frames: int,
                 duration_seconds: float):

        assert filepath.suffix in (".hevc", ".vvc")

        super().__init__(
            filepath,
            width,
            height,
            framerate,
            frames,
            duration_seconds
        )<|MERGE_RESOLUTION|>--- conflicted
+++ resolved
@@ -129,14 +129,11 @@
         sequence_class = RawVideoSequence.guess_sequence_class(filepath)
 
         self._filepath = filepath
-<<<<<<< HEAD
         self._width = width
         self._height = height
         self._framerate = framerate
         # This doesn't take step (only encoding every nth frame) into account:
         self._frames = frames
-=======
->>>>>>> 8e53d63b
         # This takes step into account:
         self._framecount = framecount
         self._duration_seconds: float = framecount / self._fps
