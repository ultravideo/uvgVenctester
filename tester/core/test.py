--- conflicted
+++ resolved
@@ -2,14 +2,9 @@
 
 from __future__ import annotations
 
-<<<<<<< HEAD
-from tester.core.metrics import *
-=======
 from tester.core import metrics
-from tester.core.video import RawVideoSequence, HevcVideoFile
+from tester.core.video import RawVideoSequence, EncodedVideoFile
 from tester.encoders.base import QualityParam
-from tester.encoders.kvazaar import *
->>>>>>> 54233c85
 from tester.encoders.hm import *
 from tester.encoders.kvazaar import *
 from tester.encoders.vtm import *
